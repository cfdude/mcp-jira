--- conflicted
+++ resolved
@@ -1,12 +1,9 @@
 # Jira MCP Server
 
-<<<<<<< HEAD
+[![smithery badge](https://smithery.ai/badge/jira-server)](https://smithery.ai/server/jira-server)
+
 A comprehensive Model Context Protocol server that provides enterprise-level integration with Jira's REST API, enabling AI assistants to perform advanced project management, analytics, and strategic planning tasks.
-=======
-[![smithery badge](https://smithery.ai/badge/jira-server)](https://smithery.ai/server/jira-server)
-
-A Model Context Protocol server that provides integration with Jira's REST API, allowing AI assistants to manage Jira issues programmatically.
->>>>>>> 6bb759f8
+
 
 ## 🚀 Features Overview
 
@@ -206,8 +203,7 @@
 
 ### Installation
 
-<<<<<<< HEAD
-=======
+
 #### Installing via Smithery
 
 To install Jira Server for Claude Desktop automatically via [Smithery](https://smithery.ai/server/jira-server):
@@ -219,7 +215,7 @@
 #### Manual Installation
 1. Install dependencies:
 
->>>>>>> 6bb759f8
+
 ```bash
 # Clone and install dependencies
 npm install
@@ -287,14 +283,12 @@
 
 ```json
 {
-<<<<<<< HEAD
+
   "projectKey": "YOUR_PROJECT_KEY",
   "storyPointsField": "customfield_XXXXX",  // Optional: auto-detected
   "sprintField": "customfield_YYYYY",       // Optional: auto-detected  
   "epicLinkField": "customfield_ZZZZZ"      // Optional: auto-detected
-=======
   "projectKey": ["YOUR_PROJECT_KEY", "YOUR_OTHER_PROJECT_KEY"]
->>>>>>> 6bb759f8
 }
 ```
 
